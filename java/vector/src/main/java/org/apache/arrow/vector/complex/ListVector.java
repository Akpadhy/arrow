/*******************************************************************************

 * Licensed to the Apache Software Foundation (ASF) under one
 * or more contributor license agreements.  See the NOTICE file
 * distributed with this work for additional information
 * regarding copyright ownership.  The ASF licenses this file
 * to you under the Apache License, Version 2.0 (the
 * "License"); you may not use this file except in compliance
 * with the License.  You may obtain a copy of the License at
 *
 * http://www.apache.org/licenses/LICENSE-2.0
 *
 * Unless required by applicable law or agreed to in writing, software
 * distributed under the License is distributed on an "AS IS" BASIS,
 * WITHOUT WARRANTIES OR CONDITIONS OF ANY KIND, either express or implied.
 * See the License for the specific language governing permissions and
 * limitations under the License.
 ******************************************************************************/

package org.apache.arrow.vector.complex;

import static com.google.common.base.Preconditions.checkNotNull;
import static java.util.Collections.singletonList;

import java.util.Arrays;
import java.util.Collections;
import java.util.List;

import com.google.common.collect.ImmutableList;
import com.google.common.collect.ObjectArrays;

import io.netty.buffer.ArrowBuf;
import org.apache.arrow.memory.BufferAllocator;
import org.apache.arrow.memory.OutOfMemoryException;
import org.apache.arrow.vector.AddOrGetResult;
import org.apache.arrow.vector.BaseDataValueVector;
import org.apache.arrow.vector.BitVector;
import org.apache.arrow.vector.BufferBacked;
import org.apache.arrow.vector.FieldVector;
import org.apache.arrow.vector.UInt4Vector;
import org.apache.arrow.vector.ValueVector;
import org.apache.arrow.vector.VarCharVector;
import org.apache.arrow.vector.ZeroVector;
import org.apache.arrow.vector.complex.impl.ComplexCopier;
import org.apache.arrow.vector.complex.impl.UnionListReader;
import org.apache.arrow.vector.complex.impl.UnionListWriter;
import org.apache.arrow.vector.complex.reader.FieldReader;
import org.apache.arrow.vector.complex.writer.FieldWriter;
import org.apache.arrow.vector.schema.ArrowFieldNode;
import org.apache.arrow.vector.types.Types.MinorType;
import org.apache.arrow.vector.types.pojo.ArrowType;
import org.apache.arrow.vector.types.pojo.DictionaryEncoding;
import org.apache.arrow.vector.types.pojo.Field;
import org.apache.arrow.vector.types.pojo.FieldType;
import org.apache.arrow.vector.util.CallBack;
import org.apache.arrow.vector.util.JsonStringArrayList;
import org.apache.arrow.vector.util.TransferPair;

public class ListVector extends BaseRepeatedValueVector implements FieldVector, PromotableVector {

  public static ListVector empty(String name, BufferAllocator allocator) {
    return new ListVector(name, allocator, FieldType.nullable(ArrowType.List.INSTANCE), null);
  }

  final UInt4Vector offsets;
  final BitVector bits;
  private final List<BufferBacked> innerVectors;
  private Mutator mutator = new Mutator();
  private Accessor accessor = new Accessor();
  private UnionListReader reader;
  private CallBack callBack;
  private final FieldType fieldType;

  // deprecated, use FieldType or static constructor instead
  @Deprecated
  public ListVector(String name, BufferAllocator allocator, CallBack callBack) {
    this(name, allocator, FieldType.nullable(ArrowType.List.INSTANCE), callBack);
  }

  // deprecated, use FieldType or static constructor instead
  @Deprecated
  public ListVector(String name, BufferAllocator allocator, DictionaryEncoding dictionary, CallBack callBack) {
    this(name, allocator, new FieldType(true, ArrowType.List.INSTANCE, dictionary, null), callBack);
  }

  public ListVector(String name, BufferAllocator allocator, FieldType fieldType, CallBack callBack) {
    super(name, allocator, callBack);
    this.bits = new BitVector("$bits$", allocator);
    this.offsets = getOffsetVector();
    this.innerVectors = Collections.unmodifiableList(Arrays.<BufferBacked>asList(bits, offsets));
    this.reader = new UnionListReader(this);
    this.fieldType = checkNotNull(fieldType);
    this.callBack = callBack;
  }

  @Override
  public void initializeChildrenFromFields(List<Field> children) {
    if (children.size() != 1) {
      throw new IllegalArgumentException("Lists have only one child. Found: " + children);
    }
    Field field = children.get(0);
    AddOrGetResult<FieldVector> addOrGetVector = addOrGetVector(field.getFieldType());
    if (!addOrGetVector.isCreated()) {
      throw new IllegalArgumentException("Child vector already existed: " + addOrGetVector.getVector());
    }

    addOrGetVector.getVector().initializeChildrenFromFields(field.getChildren());
  }

  @Override
  public List<FieldVector> getChildrenFromFields() {
    return singletonList(getDataVector());
  }

  @Override
  public void loadFieldBuffers(ArrowFieldNode fieldNode, List<ArrowBuf> ownBuffers) {
    // variable width values: truncate offset vector buffer to size (#1)
    org.apache.arrow.vector.BaseDataValueVector.truncateBufferBasedOnSize(ownBuffers, 1, offsets.getBufferSizeFor(fieldNode.getLength() + 1));
    BaseDataValueVector.load(fieldNode, getFieldInnerVectors(), ownBuffers);
    lastSet = fieldNode.getLength();
  }

  @Override
  public List<ArrowBuf> getFieldBuffers() {
    return BaseDataValueVector.unload(getFieldInnerVectors());
  }

  @Override
  public List<BufferBacked> getFieldInnerVectors() {
    return innerVectors;
  }

  public UnionListWriter getWriter() {
    return new UnionListWriter(this);
  }

  @Override
  public void allocateNew() throws OutOfMemoryException {
    super.allocateNewSafe();
    bits.allocateNewSafe();
  }

  @Override
  public void reAlloc() {
    super.reAlloc();
    bits.reAlloc();
  }

  public void copyFromSafe(int inIndex, int outIndex, ListVector from) {
    copyFrom(inIndex, outIndex, from);
  }

  public void copyFrom(int inIndex, int outIndex, ListVector from) {
    FieldReader in = from.getReader();
    in.setPosition(inIndex);
    FieldWriter out = getWriter();
    out.setPosition(outIndex);
    ComplexCopier.copy(in, out);
  }

  @Override
  public FieldVector getDataVector() {
    return vector;
  }

  @Override
  public TransferPair getTransferPair(String ref, BufferAllocator allocator) {
    return getTransferPair(ref, allocator, null);
  }

  @Override
  public TransferPair getTransferPair(String ref, BufferAllocator allocator, CallBack callBack) {
    return new TransferImpl(ref, allocator, callBack);
  }

  @Override
  public TransferPair makeTransferPair(ValueVector target) {
    return new TransferImpl((ListVector) target);
  }

  @Override
  public long getValidityBufferAddress() {
    return (bits.getBuffer().memoryAddress());
  }

  @Override
  public long getDataBufferAddress() {
    throw new UnsupportedOperationException();
  }

  @Override
  public long getOffsetBufferAddress() {
    return (offsets.getBuffer().memoryAddress());
  }

  private class TransferImpl implements TransferPair {

    ListVector to;
    TransferPair bitsTransferPair;
    TransferPair offsetsTransferPair;
    TransferPair dataTransferPair;

    TransferPair[] pairs;

    public TransferImpl(String name, BufferAllocator allocator, CallBack callBack) {
      this(new ListVector(name, allocator, fieldType, callBack));
    }

    public TransferImpl(ListVector to) {
      this.to = to;
      to.addOrGetVector(vector.getField().getFieldType());
      offsetsTransferPair = offsets.makeTransferPair(to.offsets);
      bitsTransferPair = bits.makeTransferPair(to.bits);
      if (to.getDataVector() instanceof ZeroVector) {
        to.addOrGetVector(vector.getField().getFieldType());
      }
      dataTransferPair = getDataVector().makeTransferPair(to.getDataVector());
<<<<<<< HEAD
      pairs = new TransferPair[] { bitsTransferPair, offsetsTransferPair, dataTransferPair };
=======
      pairs = new TransferPair[] {bitsTransferPair, offsetsTransferPair, dataTransferPair};
>>>>>>> 4ef7c898
    }

    @Override
    public void transfer() {
      for (TransferPair pair : pairs) {
        pair.transfer();
      }
      to.lastSet = lastSet;
    }

    @Override
    public void splitAndTransfer(int startIndex, int length) {
      UInt4Vector.Accessor offsetVectorAccessor = ListVector.this.offsets.getAccessor();
      final int startPoint = offsetVectorAccessor.get(startIndex);
      final int sliceLength = offsetVectorAccessor.get(startIndex + length) - startPoint;
      to.clear();
      to.offsets.allocateNew(length + 1);
      offsetVectorAccessor = ListVector.this.offsets.getAccessor();
      final UInt4Vector.Mutator targetOffsetVectorMutator = to.offsets.getMutator();
      for (int i = 0; i < length + 1; i++) {
        targetOffsetVectorMutator.set(i, offsetVectorAccessor.get(startIndex + i) - startPoint);
      }
      bitsTransferPair.splitAndTransfer(startIndex, length);
      dataTransferPair.splitAndTransfer(startPoint, sliceLength);
      to.lastSet = length;
      to.mutator.setValueCount(length);
    }

    @Override
    public ValueVector getTo() {
      return to;
    }

    @Override
    public void copyValueSafe(int from, int to) {
      this.to.copyFrom(from, to, ListVector.this);
    }
  }

  @Override
  public Accessor getAccessor() {
    return accessor;
  }

  @Override
  public Mutator getMutator() {
    return mutator;
  }

  @Override
  public UnionListReader getReader() {
    return reader;
  }

  @Override
  public boolean allocateNewSafe() {
    /* boolean to keep track if all the memory allocation were successful
     * Used in the case of composite vectors when we need to allocate multiple
     * buffers for multiple vectors. If one of the allocations failed we need to
     * clear all the memory that we allocated
     */
    boolean success = false;
    try {
      if (!offsets.allocateNewSafe()) {
        return false;
      }
      success = vector.allocateNewSafe();
      success = success && bits.allocateNewSafe();
    } finally {
      if (!success) {
        clear();
      }
    }
    if (success) {
      offsets.zeroVector();
      bits.zeroVector();
    }
    return success;
  }

  public <T extends ValueVector> AddOrGetResult<T> addOrGetVector(FieldType fieldType) {
    AddOrGetResult<T> result = super.addOrGetVector(fieldType);
    reader = new UnionListReader(this);
    return result;
  }

  @Override
  public int getBufferSize() {
    if (getAccessor().getValueCount() == 0) {
      return 0;
    }
    return offsets.getBufferSize() + bits.getBufferSize() + vector.getBufferSize();
  }

  @Override
  public Field getField() {
    return new Field(name, fieldType, ImmutableList.of(getDataVector().getField()));
  }

  @Override
  public MinorType getMinorType() {
    return MinorType.LIST;
  }

  @Override
  public void clear() {
    offsets.clear();
    vector.clear();
    bits.clear();
    lastSet = 0;
    super.clear();
  }

  @Override
  public ArrowBuf[] getBuffers(boolean clear) {
    final ArrowBuf[] buffers = ObjectArrays.concat(offsets.getBuffers(false), ObjectArrays.concat(bits.getBuffers(false),
        vector.getBuffers(false), ArrowBuf.class), ArrowBuf.class);
    if (clear) {
      for (ArrowBuf buffer : buffers) {
        buffer.retain();
      }
      clear();
    }
    return buffers;
  }

  @Override
  public UnionVector promoteToUnion() {
    UnionVector vector = new UnionVector("$data$", allocator, callBack);
    replaceDataVector(vector);
    reader = new UnionListReader(this);
    if (callBack != null) {
      callBack.doWork();
    }
    return vector;
  }

  private int lastSet;

  public class Accessor extends BaseRepeatedAccessor {

    @Override
    public Object getObject(int index) {
      if (isNull(index)) {
        return null;
      }
      final List<Object> vals = new JsonStringArrayList<>();
      final UInt4Vector.Accessor offsetsAccessor = offsets.getAccessor();
      final int start = offsetsAccessor.get(index);
      final int end = offsetsAccessor.get(index + 1);
      final ValueVector.Accessor valuesAccessor = getDataVector().getAccessor();
      for (int i = start; i < end; i++) {
        vals.add(valuesAccessor.getObject(i));
      }
      return vals;
    }

    @Override
    public boolean isNull(int index) {
      return bits.getAccessor().get(index) == 0;
    }

    @Override
    public int getNullCount() {
      return bits.getAccessor().getNullCount();
    }
  }

  public class Mutator extends BaseRepeatedMutator {
    public void setNotNull(int index) {
      bits.getMutator().setSafe(index, 1);
      lastSet = index + 1;
    }

    @Override
    public int startNewValue(int index) {
      for (int i = lastSet; i <= index; i++) {
        offsets.getMutator().setSafe(i + 1, offsets.getAccessor().get(i));
      }
      setNotNull(index);
      lastSet = index + 1;
      return offsets.getAccessor().get(lastSet);
    }

    /**
     * End the current value
     *
     * @param index index of the value to end
     * @param size  number of elements in the list that was written
     */
    public void endValue(int index, int size) {
      offsets.getMutator().set(index + 1, offsets.getAccessor().get(index + 1) + size);
    }

    @Override
    public void setValueCount(int valueCount) {
      // TODO: populate offset end points
      if (valueCount == 0) {
        offsets.getMutator().setValueCount(0);
      } else {
        for (int i = lastSet; i < valueCount; i++) {
          offsets.getMutator().setSafe(i + 1, offsets.getAccessor().get(i));
        }
        offsets.getMutator().setValueCount(valueCount + 1);
      }
      final int childValueCount = valueCount == 0 ? 0 : offsets.getAccessor().get(valueCount);
      vector.getMutator().setValueCount(childValueCount);
      bits.getMutator().setValueCount(valueCount);
    }

    public void setLastSet(int value) {
      lastSet = value;
    }

    public int getLastSet() {
      return lastSet;
    }
  }

}<|MERGE_RESOLUTION|>--- conflicted
+++ resolved
@@ -215,11 +215,7 @@
         to.addOrGetVector(vector.getField().getFieldType());
       }
       dataTransferPair = getDataVector().makeTransferPair(to.getDataVector());
-<<<<<<< HEAD
-      pairs = new TransferPair[] { bitsTransferPair, offsetsTransferPair, dataTransferPair };
-=======
       pairs = new TransferPair[] {bitsTransferPair, offsetsTransferPair, dataTransferPair};
->>>>>>> 4ef7c898
     }
 
     @Override
